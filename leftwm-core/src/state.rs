//! Save and restore manager state.

use crate::child_process::ChildID;
use crate::config::{Config, InsertBehavior, ScratchPad};
use crate::layouts::LayoutManager;
use crate::models::{
    FocusManager, Mode, ScratchPadName, Screen, Tags, Window, WindowHandle, WindowState,
    WindowType, Workspace, Handle,
};
use crate::DisplayAction;
use leftwm_layouts::Layout;
use serde::{Deserialize, Serialize};
use std::collections::{HashMap, VecDeque};

#[derive(Serialize, Deserialize, Debug)]
pub struct State<H: Handle> {
    #[serde(bound = "")]
    pub screens: Vec<Screen<H>>,
    #[serde(bound = "")]
    pub windows: Vec<Window<H>>,
    pub workspaces: Vec<Workspace>,
    #[serde(bound = "")]
    pub focus_manager: FocusManager<H>,
    pub layout_manager: LayoutManager,
<<<<<<< HEAD
    #[serde(bound = "")]
    pub mode: Mode<H>,
    pub layout_definitions: Vec<Layout>,
    pub scratchpads: Vec<ScratchPad>,
    pub active_scratchpads: HashMap<ScratchPadName, VecDeque<ChildID>>,
    #[serde(bound = "")]
    pub actions: VecDeque<DisplayAction<H>>,
    pub tags: Tags, // List of all known tags.
=======
    pub mode: Mode,
    pub active_scratchpads: HashMap<ScratchPadName, VecDeque<ChildID>>,
    pub actions: VecDeque<DisplayAction>,
    pub tags: Tags, // List of all known tags + hidden scratchpad tag (NSP)
    // entries below are loaded from config and are never changed
    pub scratchpads: Vec<ScratchPad>,
    pub layout_definitions: Vec<Layout>,
>>>>>>> d0e2e7b1
    pub mousekey: Vec<String>,
    pub default_width: i32,
    pub default_height: i32,
    pub disable_tile_drag: bool,
    pub reposition_cursor_on_resize: bool,
    pub insert_behavior: InsertBehavior,
    pub single_window_border: bool,
}

impl<H: Handle> State<H> {
    pub(crate) fn new(config: &impl Config) -> Self {
        let mut tags = Tags::new();
        config.create_list_of_tag_labels().iter().for_each(|label| {
            tags.add_new(label.as_str());
        });
        tags.add_new_hidden("NSP");

        Self {
            focus_manager: FocusManager::new(config),
            layout_manager: LayoutManager::new(config),
            screens: Default::default(),
            windows: Default::default(),
            workspaces: Default::default(),
            mode: Default::default(),
            active_scratchpads: Default::default(),
            actions: Default::default(),
            tags,
            scratchpads: config.create_list_of_scratchpads(),
            layout_definitions: config.layout_definitions(),
            mousekey: config.mousekey(),
            default_width: config.default_width(),
            default_height: config.default_height(),
            disable_tile_drag: config.disable_tile_drag(),
            reposition_cursor_on_resize: config.reposition_cursor_on_resize(),
            insert_behavior: config.insert_behavior(),
            single_window_border: config.single_window_border(),
        }
    }

    /// Sorts the windows and puts them in order of importance.
    pub fn sort_windows(&mut self) {
        let mut sorter = WindowSorter::new(self.windows.iter().collect());

        // Windows explicitly marked as on top
        sorter.sort(|w| w.states.contains(&WindowState::Above) && w.floating());

        // Transient windows should be above a fullscreen/maximized parent
        sorter.sort(|w| {
            w.transient.is_some_and(|trans| {
                self.windows
                    .iter()
                    .any(|w| w.handle == trans && (w.is_fullscreen() || w.is_maximized()))
            })
        });

        // Fullscreen windows
        sorter.sort(Window::is_fullscreen);

        // Dialogs and modals.
        sorter.sort(|w| {
            w.r#type == WindowType::Dialog
                || w.r#type == WindowType::Splash
                || w.r#type == WindowType::Utility
                || w.r#type == WindowType::Menu
        });

        // Floating windows.
        sorter.sort(|w| w.r#type == WindowType::Normal && w.floating());

        // Maximized windows.
        sorter.sort(|w| w.r#type == WindowType::Normal && w.is_maximized());

        // Tiled windows.
        sorter.sort(|w| w.r#type == WindowType::Normal);

        // Last docks.
        sorter.sort(|w| w.r#type == WindowType::Dock);

        // Finish and put all unsorted at the end.
        let windows = sorter.finish();
        let handles = windows.iter().map(|w| w.handle).collect();

        // SetWindowOrder is passed to the display server
        let act = DisplayAction::SetWindowOrder(handles);
        self.actions.push_back(act);
    }

    /// Removes border if there is a single visible window.
    /// Only will run if `single_window_border` is set to `false` in the configuration file.
    pub fn handle_single_border(&mut self, border_width: i32) {
        if self.single_window_border {
            return;
        }

        for tag in self.tags.normal() {
            let mut windows_on_tag: Vec<&mut Window<H>> = self
                .windows
                .iter_mut()
                .filter(|w| w.tag.unwrap_or(0) == tag.id && w.r#type == WindowType::Normal)
                .collect();

            let wsid = self
                .workspaces
                .iter()
                .find(|ws| ws.has_tag(&tag.id))
                .map(|w| w.id);
            let layout = self.layout_manager.layout(wsid.unwrap_or(1), tag.id);

            // TODO: hardcoded layout name.
            if layout.is_monocle() {
                windows_on_tag.iter_mut().for_each(|w| w.border = 0);
                continue;
            }

            if windows_on_tag.len() == 1 {
                if let Some(w) = windows_on_tag.first_mut() {
                    w.border = 0;
                }
                continue;
            }

            windows_on_tag
                .iter_mut()
                .for_each(|w| w.border = border_width);
        }
    }

<<<<<<< HEAD
    pub fn move_to_top(&mut self, handle: &WindowHandle<H>) -> Option<()> {
=======
    /// Moves `handle` in front of all other windows of the same order of importance.
    /// See `sort_windows()` for the order of importance.
    pub fn move_to_top(&mut self, handle: &WindowHandle) -> Option<()> {
>>>>>>> d0e2e7b1
        let index = self.windows.iter().position(|w| &w.handle == handle)?;
        let window = self.windows.remove(index);
        self.windows.insert(0, window);
        self.sort_windows();
        Some(())
    }

    pub fn update_static(&mut self) {
        self.windows
            .iter_mut()
            .filter(|w| w.strut.is_some() || w.is_sticky())
            .for_each(|w| {
                let (x, y) = match w.strut {
                    Some(strut) => strut.center(),
                    None => w.calculated_xyhw().center(),
                };
                if let Some(ws) = self.workspaces.iter().find(|ws| ws.contains_point(x, y)) {
                    w.tag = ws.tag;
                }
            });
    }

    pub(crate) fn load_theme_config(&mut self, config: &impl Config) {
        for win in &mut self.windows {
            config.load_window(win);
        }
        for ws in &mut self.workspaces {
            ws.load_config(config);
        }
        self.default_height = config.default_height();
        self.default_width = config.default_width();
    }

    /// Apply saved state to a running manager.
    pub fn restore_state(&mut self, old_state: &Self) {
        tracing::debug!("Restoring old state");

        // Restore tags.
        for old_tag in old_state.tags.all() {
            if let Some(tag) = self.tags.get_mut(old_tag.id) {
                tag.hidden = old_tag.hidden;
            }
        }

        let are_tags_equal = self.tags.all().eq(&old_state.tags.all());

        // Restore windows.
        let mut ordered = vec![];
        let mut had_strut = false;
        old_state.windows.iter().for_each(|old_window| {
            if let Some((index, new_window)) = self
                .windows
                .clone()
                .iter_mut()
                .enumerate()
                .find(|w| w.1.handle == old_window.handle)
            {
                had_strut = old_window.strut.is_some() || had_strut;

                new_window.set_floating(old_window.floating());
                new_window.set_floating_offsets(old_window.get_floating_offsets());
                new_window.apply_margin_multiplier(old_window.margin_multiplier);
                new_window.pid = old_window.pid;
                new_window.normal = old_window.normal;
                if are_tags_equal {
                    new_window.tag = old_window.tag;
                } else {
                    let mut new_tag = old_window.tag;
                    // Only retain the tag if it still exists, otherwise default to tag 1
                    match new_tag {
                        Some(tag) if self.tags.get(tag).is_some() => {}
                        _ => new_tag = Some(1),
                    }
                    new_window.untag();
                    new_tag.iter().for_each(|&tag_id| new_window.tag(&tag_id));
                }
                new_window.strut = old_window.strut;
                new_window.states = old_window.states.clone();
                ordered.push(new_window.clone());
                self.windows.remove(index);

                // Make the x server aware of any tag changes for the window.
                let act = DisplayAction::SetWindowTag(new_window.handle, new_window.tag);
                self.actions.push_back(act);
            }
        });
        if had_strut {
            self.update_static();
        }
        self.windows.append(&mut ordered);

        // This is needed due to mutable/immutable borrows.
        let all_tags = &self.tags;

        // Restore workspaces.
        for workspace in &mut self.workspaces {
            if let Some(old_workspace) = old_state.workspaces.iter().find(|w| w.id == workspace.id)
            {
                workspace.margin_multiplier = old_workspace.margin_multiplier;
                if are_tags_equal {
                    workspace.tag = old_workspace.tag;
                } else {
                    let mut new_tag = old_workspace.tag;
                    // Only retain the tag if it still exists, otherwise default to tag 1
                    match new_tag {
                        Some(tag) if all_tags.get(tag).is_some() => {}
                        _ => new_tag = Some(1),
                    }
                    new_tag
                        .iter()
                        .for_each(|&tag_id| workspace.tag = Some(tag_id));
                }
            }
        }

        // Restore scratchpads.
        for (scratchpad, id) in &old_state.active_scratchpads {
            self.active_scratchpads
                .insert(scratchpad.clone(), id.clone());
        }

        // Restore focus.
        self.focus_manager.tags_last_window = old_state.focus_manager.tags_last_window.clone();
        self.focus_manager
            .tags_last_window
            .retain(|&id, _| all_tags.get(id).is_some());
        let tag_id = match old_state.focus_manager.tag(0) {
            // If the tag still exists it should be displayed on a workspace.
            Some(tag_id) if self.tags.get(tag_id).is_some() => tag_id,
            // If the tag doesn't exist, tag 1 should be displayed on a workspace.
            Some(_) => 1,
            // If we don't have any tag history (We should), focus the tag on workspace 1.
            None => match self.workspaces.first() {
                Some(ws) => ws.tag.unwrap_or(1),
                // This should never happen.
                _ => 1,
            },
        };
        self.focus_tag(&tag_id);

        // Restore layout manager
        self.layout_manager.restore(&old_state.layout_manager);
    }
}

<<<<<<< HEAD
struct WindowSorter<'a, H: Handle> {
    stack: Vec<&'a Window<H>>,
    unsorted: Vec<&'a Window<H>>,
=======
/// Helper struct for sorting windows.
/// Sorts windows in `unsorted` via their order of importance
/// and pushes sorted list onto `stack`.
struct WindowSorter<'a> {
    stack: Vec<&'a Window>,
    unsorted: Vec<&'a Window>,
>>>>>>> d0e2e7b1
}

impl<'a, H: Handle> WindowSorter<'a, H> {
    pub fn new(windows: Vec<&'a Window<H>>) -> Self {
        Self {
            stack: Vec::with_capacity(windows.len()),
            unsorted: windows,
        }
    }

    pub fn sort<F: Fn(&Window<H>) -> bool>(&mut self, filter: F) {
        self.unsorted.retain(|window| {
            if filter(window) {
                self.stack.push(window);
                false
            } else {
                true
            }
        });
    }

    pub fn finish(mut self) -> Vec<&'a Window<H>> {
        self.stack.append(&mut self.unsorted);
        self.stack
    }
}<|MERGE_RESOLUTION|>--- conflicted
+++ resolved
@@ -22,24 +22,15 @@
     #[serde(bound = "")]
     pub focus_manager: FocusManager<H>,
     pub layout_manager: LayoutManager,
-<<<<<<< HEAD
     #[serde(bound = "")]
     pub mode: Mode<H>,
-    pub layout_definitions: Vec<Layout>,
-    pub scratchpads: Vec<ScratchPad>,
     pub active_scratchpads: HashMap<ScratchPadName, VecDeque<ChildID>>,
     #[serde(bound = "")]
     pub actions: VecDeque<DisplayAction<H>>,
     pub tags: Tags, // List of all known tags.
-=======
-    pub mode: Mode,
-    pub active_scratchpads: HashMap<ScratchPadName, VecDeque<ChildID>>,
-    pub actions: VecDeque<DisplayAction>,
-    pub tags: Tags, // List of all known tags + hidden scratchpad tag (NSP)
     // entries below are loaded from config and are never changed
     pub scratchpads: Vec<ScratchPad>,
     pub layout_definitions: Vec<Layout>,
->>>>>>> d0e2e7b1
     pub mousekey: Vec<String>,
     pub default_width: i32,
     pub default_height: i32,
@@ -167,13 +158,9 @@
         }
     }
 
-<<<<<<< HEAD
-    pub fn move_to_top(&mut self, handle: &WindowHandle<H>) -> Option<()> {
-=======
     /// Moves `handle` in front of all other windows of the same order of importance.
     /// See `sort_windows()` for the order of importance.
-    pub fn move_to_top(&mut self, handle: &WindowHandle) -> Option<()> {
->>>>>>> d0e2e7b1
+    pub fn move_to_top(&mut self, handle: &WindowHandle<H>) -> Option<()> {
         let index = self.windows.iter().position(|w| &w.handle == handle)?;
         let window = self.windows.remove(index);
         self.windows.insert(0, window);
@@ -319,18 +306,12 @@
     }
 }
 
-<<<<<<< HEAD
+/// Helper struct for sorting windows.
+/// Sorts windows in `unsorted` via their order of importance
+/// and pushes sorted list onto `stack`.
 struct WindowSorter<'a, H: Handle> {
     stack: Vec<&'a Window<H>>,
     unsorted: Vec<&'a Window<H>>,
-=======
-/// Helper struct for sorting windows.
-/// Sorts windows in `unsorted` via their order of importance
-/// and pushes sorted list onto `stack`.
-struct WindowSorter<'a> {
-    stack: Vec<&'a Window>,
-    unsorted: Vec<&'a Window>,
->>>>>>> d0e2e7b1
 }
 
 impl<'a, H: Handle> WindowSorter<'a, H> {
