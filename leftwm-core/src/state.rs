//! Save and restore manager state.

use crate::child_process::ChildID;
use crate::config::{Config, InsertBehavior, ScratchPad};
use crate::layouts::LayoutManager;
use crate::models::{
<<<<<<< HEAD
    FocusManager, LayoutManager, Mode, ScratchPadName, Size, TagId, Tags, Window, WindowHandle,
=======
    FocusManager, Mode, ScratchPadName, Screen, Tags, Window, WindowHandle, WindowState,
>>>>>>> d0e2e7b1
    WindowType, Workspace,
};
use crate::DisplayAction;
use leftwm_layouts::Layout;
use serde::{Deserialize, Serialize};
use std::collections::{HashMap, VecDeque};

#[derive(Serialize, Deserialize, Debug)]
pub struct State {
    pub windows: Vec<Window>,
    pub workspaces: Vec<Workspace>,
    pub focus_manager: FocusManager,
    pub layout_manager: LayoutManager,
    pub mode: Mode,
    pub active_scratchpads: HashMap<ScratchPadName, VecDeque<ChildID>>,
    pub actions: VecDeque<DisplayAction>,
    pub tags: Tags, // List of all known tags + hidden scratchpad tag (NSP)
    // entries below are loaded from config and are never changed
    pub scratchpads: Vec<ScratchPad>,
    pub layout_definitions: Vec<Layout>,
    pub mousekey: Vec<String>,
    pub default_width: i32,
    pub default_height: i32,
    pub disable_tile_drag: bool,
    pub reposition_cursor_on_resize: bool,
    pub insert_behavior: InsertBehavior,
    pub single_window_border: bool,
}

impl State {
    pub(crate) fn new(config: &impl Config) -> Self {
        let mut tags = Tags::new();
        config.create_list_of_tag_labels().iter().for_each(|label| {
            tags.add_new(label.as_str());
        });
        tags.add_new_hidden("NSP");

        Self {
            focus_manager: FocusManager::new(config),
<<<<<<< HEAD
            layout_manager,
            scratchpads: config.create_list_of_scratchpads(),
            layouts: config.layouts(),
=======
            layout_manager: LayoutManager::new(config),
            screens: Default::default(),
>>>>>>> d0e2e7b1
            windows: Default::default(),
            workspaces: Default::default(),
            mode: Default::default(),
            active_scratchpads: Default::default(),
            actions: Default::default(),
            tags,
            scratchpads: config.create_list_of_scratchpads(),
            layout_definitions: config.layout_definitions(),
            mousekey: config.mousekey(),
            default_width: config.default_width(),
            default_height: config.default_height(),
            disable_tile_drag: config.disable_tile_drag(),
            reposition_cursor_on_resize: config.reposition_cursor_on_resize(),
            insert_behavior: config.insert_behavior(),
            single_window_border: config.single_window_border(),
        }
    }

    /// Sorts the windows and puts them in order of importance.
    pub fn sort_windows(&mut self) {
        let mut sorter = WindowSorter::new(self.windows.iter().collect());

        // Windows explicitly marked as on top
        sorter.sort(|w| w.states.contains(&WindowState::Above) && w.floating());

        // Transient windows should be above a fullscreen/maximized parent
        sorter.sort(|w| {
            w.transient.is_some_and(|trans| {
                self.windows
                    .iter()
                    .any(|w| w.handle == trans && (w.is_fullscreen() || w.is_maximized()))
            })
        });

        // Fullscreen windows
        sorter.sort(Window::is_fullscreen);

        // Dialogs and modals.
        sorter.sort(|w| {
            w.r#type == WindowType::Dialog
                || w.r#type == WindowType::Splash
                || w.r#type == WindowType::Utility
                || w.r#type == WindowType::Menu
        });

        // Floating windows.
        sorter.sort(|w| w.r#type == WindowType::Normal && w.floating());

        // Maximized windows.
        sorter.sort(|w| w.r#type == WindowType::Normal && w.is_maximized());

        // Tiled windows.
        sorter.sort(|w| w.r#type == WindowType::Normal);

        // Last docks.
        sorter.sort(|w| w.r#type == WindowType::Dock);

        // Finish and put all unsorted at the end.
        let windows = sorter.finish();
        let handles = windows.iter().map(|w| w.handle).collect();

        // SetWindowOrder is passed to the display server
        let act = DisplayAction::SetWindowOrder(handles);
        self.actions.push_back(act);
    }

    /// Removes border if there is a single visible window.
    /// Only will run if `single_window_border` is set to `false` in the configuration file.
    pub fn handle_single_border(&mut self, border_width: i32) {
        if self.single_window_border {
            return;
        }

        for tag in self.tags.normal() {
            let mut windows_on_tag: Vec<&mut Window> = self
                .windows
                .iter_mut()
                .filter(|w| w.tag.unwrap_or(0) == tag.id && w.r#type == WindowType::Normal)
                .collect();

            let wsid = self
                .workspaces
                .iter()
                .find(|ws| ws.has_tag(&tag.id))
                .map(|w| w.id);
            let layout = self.layout_manager.layout(wsid.unwrap_or(1), tag.id);

            // TODO: hardcoded layout name.
            if layout.is_monocle() {
                windows_on_tag.iter_mut().for_each(|w| w.border = 0);
                continue;
            }

            if windows_on_tag.len() == 1 {
                if let Some(w) = windows_on_tag.first_mut() {
                    w.border = 0;
                }
                continue;
            }

            windows_on_tag
                .iter_mut()
                .for_each(|w| w.border = border_width);
        }
    }

    /// Moves `handle` in front of all other windows of the same order of importance.
    /// See `sort_windows()` for the order of importance.
    pub fn move_to_top(&mut self, handle: &WindowHandle) -> Option<()> {
        let index = self.windows.iter().position(|w| &w.handle == handle)?;
        let window = self.windows.remove(index);
        self.windows.insert(0, window);
        self.sort_windows();
        Some(())
    }

    pub fn update_static(&mut self) {
        self.windows
            .iter_mut()
            .filter(|w| w.strut.is_some() || w.is_sticky())
            .for_each(|w| {
                let (x, y) = match w.strut {
                    Some(strut) => strut.center(),
                    None => w.calculated_xyhw().center(),
                };
                if let Some(ws) = self.workspaces.iter().find(|ws| ws.contains_point(x, y)) {
                    w.tag = ws.tag;
                }
            });
    }

    pub(crate) fn load_theme_config(&mut self, config: &impl Config) {
        for win in &mut self.windows {
            config.load_window(win);
        }
        for ws in &mut self.workspaces {
            ws.load_config(config);
        }
        self.default_height = config.default_height();
        self.default_width = config.default_width();
    }

    /// Apply saved state to a running manager.
    pub fn restore_state(&mut self, old_state: &Self) {
        tracing::debug!("Restoring old state");

        // Restore tags.
        for old_tag in old_state.tags.all() {
            if let Some(tag) = self.tags.get_mut(old_tag.id) {
                tag.hidden = old_tag.hidden;
            }
        }

        let are_tags_equal = self.tags.all().eq(&old_state.tags.all());

        // Restore windows.
        let mut ordered = vec![];
        let mut had_strut = false;
        old_state.windows.iter().for_each(|old_window| {
            if let Some((index, new_window)) = self
                .windows
                .clone()
                .iter_mut()
                .enumerate()
                .find(|w| w.1.handle == old_window.handle)
            {
                had_strut = old_window.strut.is_some() || had_strut;

                new_window.set_floating(old_window.floating());
                new_window.set_floating_offsets(old_window.get_floating_offsets());
                new_window.apply_margin_multiplier(old_window.margin_multiplier);
                new_window.pid = old_window.pid;
                new_window.normal = old_window.normal;
                if are_tags_equal {
                    new_window.tag = old_window.tag;
                } else {
                    let mut new_tag = old_window.tag;
                    // Only retain the tag if it still exists, otherwise default to tag 1
                    match new_tag {
                        Some(tag) if self.tags.get(tag).is_some() => {}
                        _ => new_tag = Some(1),
                    }
                    new_window.untag();
                    new_tag.iter().for_each(|&tag_id| new_window.tag(&tag_id));
                }
                new_window.strut = old_window.strut;
                new_window.states = old_window.states.clone();
                ordered.push(new_window.clone());
                self.windows.remove(index);

                // Make the x server aware of any tag changes for the window.
                let act = DisplayAction::SetWindowTag(new_window.handle, new_window.tag);
                self.actions.push_back(act);
            }
        });
        if had_strut {
            self.update_static();
        }
        self.windows.append(&mut ordered);

        // This is needed due to mutable/immutable borrows.
        let all_tags = &self.tags;

        // Restore workspaces.
        for workspace in &mut self.workspaces {
            if let Some(old_workspace) = old_state.workspaces.iter().find(|w| w.id == workspace.id)
            {
                workspace.margin_multiplier = old_workspace.margin_multiplier;
                if are_tags_equal {
                    workspace.tag = old_workspace.tag;
                } else {
                    let mut new_tag = old_workspace.tag;
                    // Only retain the tag if it still exists, otherwise default to tag 1
                    match new_tag {
                        Some(tag) if all_tags.get(tag).is_some() => {}
                        _ => new_tag = Some(1),
                    }
                    new_tag
                        .iter()
                        .for_each(|&tag_id| workspace.tag = Some(tag_id));
                }
            }
        }

        // Restore scratchpads.
        for (scratchpad, id) in &old_state.active_scratchpads {
            self.active_scratchpads
                .insert(scratchpad.clone(), id.clone());
        }

        // Restore focus.
        self.focus_manager.tags_last_window = old_state.focus_manager.tags_last_window.clone();
        self.focus_manager
            .tags_last_window
            .retain(|&id, _| all_tags.get(id).is_some());
        let tag_id = match old_state.focus_manager.tag(0) {
            // If the tag still exists it should be displayed on a workspace.
            Some(tag_id) if self.tags.get(tag_id).is_some() => tag_id,
            // If the tag doesn't exist, tag 1 should be displayed on a workspace.
            Some(_) => 1,
            // If we don't have any tag history (We should), focus the tag on workspace 1.
            None => match self.workspaces.first() {
                Some(ws) => ws.tag.unwrap_or(1),
                // This should never happen.
                _ => 1,
            },
        };
        self.focus_tag(&tag_id);

        // Restore layout manager
        self.layout_manager.restore(&old_state.layout_manager);
    }
}

/// Helper struct for sorting windows.
/// Sorts windows in `unsorted` via their order of importance
/// and pushes sorted list onto `stack`.
struct WindowSorter<'a> {
    stack: Vec<&'a Window>,
    unsorted: Vec<&'a Window>,
}

impl<'a> WindowSorter<'a> {
    pub fn new(windows: Vec<&'a Window>) -> Self {
        Self {
            stack: Vec::with_capacity(windows.len()),
            unsorted: windows,
        }
    }

    pub fn sort<F: Fn(&Window) -> bool>(&mut self, filter: F) {
        self.unsorted.retain(|window| {
            if filter(window) {
                self.stack.push(window);
                false
            } else {
                true
            }
        });
    }

    pub fn finish(mut self) -> Vec<&'a Window> {
        self.stack.append(&mut self.unsorted);
        self.stack
    }
}<|MERGE_RESOLUTION|>--- conflicted
+++ resolved
@@ -4,12 +4,8 @@
 use crate::config::{Config, InsertBehavior, ScratchPad};
 use crate::layouts::LayoutManager;
 use crate::models::{
-<<<<<<< HEAD
-    FocusManager, LayoutManager, Mode, ScratchPadName, Size, TagId, Tags, Window, WindowHandle,
-=======
-    FocusManager, Mode, ScratchPadName, Screen, Tags, Window, WindowHandle, WindowState,
->>>>>>> d0e2e7b1
-    WindowType, Workspace,
+    FocusManager, Mode, ScratchPadName, Tags, Window, WindowHandle, WindowState, WindowType,
+    Workspace,
 };
 use crate::DisplayAction;
 use leftwm_layouts::Layout;
@@ -48,14 +44,7 @@
 
         Self {
             focus_manager: FocusManager::new(config),
-<<<<<<< HEAD
-            layout_manager,
-            scratchpads: config.create_list_of_scratchpads(),
-            layouts: config.layouts(),
-=======
             layout_manager: LayoutManager::new(config),
-            screens: Default::default(),
->>>>>>> d0e2e7b1
             windows: Default::default(),
             workspaces: Default::default(),
             mode: Default::default(),
