use super::{Manager, Screen, Workspace};
use crate::config::Config;
use crate::display_servers::DisplayServer;
use crate::models::Handle;

<<<<<<< HEAD
impl<H: Handle, C: Config, SERVER: DisplayServer<H>> Manager<H, C, SERVER> {
    /// Process a collection of events, and apply the changes to a manager.
=======
impl<C: Config, SERVER: DisplayServer> Manager<C, SERVER> {
    /// `screen_create_handler` is called when the display server sends a
    /// `DisplayEvent::ScreenCreate(screen)` event. This happens at initialization.
>>>>>>> d0e2e7b1
    ///
    /// Returns `true` if changes need to be rendered.
    pub fn screen_create_handler(&mut self, screen: Screen<H>) -> bool {
        tracing::trace!("Screen create: {:?}", screen);

        let tag_index = self.state.workspaces.len();
        let tag_len = self.state.tags.len_normal();

        // Only used in tests, where there are multiple screens being created by `Screen::default()`
        // The screen passed to this function should normally already have it's id given in the config serialization.
        let workspace_id = match screen.id {
            None => self.state.workspaces.last().map_or(0, |ws| ws.id) + 1,
            Some(set_id) => set_id,
        };

        let mut new_workspace = Workspace::new(screen.bbox, workspace_id);
        if self.state.workspaces.len() >= tag_len {
            tracing::warn!("The number of workspaces needs to be less than or equal to the number of tags available. No more workspaces will be added.");
        }
        new_workspace.load_config(&self.config);

        // Make sure there are enough tags for this new screen.
        let next_id = if tag_len > tag_index {
            tag_index + 1
        } else {
            // Add a new tag for the workspace.
            self.state.tags.add_new_unlabeled()
        };

        self.state.focus_workspace(&new_workspace); // focus_workspace is called.
        self.state.focus_tag(&next_id);
        new_workspace.show_tag(&next_id);
        self.state.workspaces.push(new_workspace.clone());
        self.state.screens.push(screen);
        self.state.focus_workspace(&new_workspace); // focus_workspace is called again.
        false
    }
}

#[cfg(test)]
mod tests {
    use super::*;
    use crate::Manager;

    #[test]
    fn creating_two_screens_should_tag_them_with_first_and_second_tags() {
        let mut manager = Manager::new_test(vec!["1".to_string(), "2".to_string()]);
        manager.screen_create_handler(Screen::default());
        manager.screen_create_handler(Screen::default());
        assert!(manager.state.workspaces[0].has_tag(&1));
        assert!(manager.state.workspaces[1].has_tag(&2));
    }

    #[test]
    fn should_be_able_to_add_screens_with_preexisting_tags() {
        let mut manager = Manager::new_test(vec![
            "web".to_string(),
            "console".to_string(),
            "code".to_string(),
        ]);
        manager.screen_create_handler(Screen::default());
        manager.screen_create_handler(Screen::default());
        assert!(manager.state.workspaces[0].has_tag(&1));
        assert!(manager.state.workspaces[1].has_tag(&2));
    }

    #[test]
    fn creating_more_screens_than_tags_should_automatically_create_new_tags() {
        let mut manager = Manager::new_test(vec!["web".to_string(), "console".to_string()]);

        // there should be 2 tags in the beginning
        assert_eq!(manager.state.tags.len_normal(), 2);

        manager.screen_create_handler(Screen::default());
        manager.screen_create_handler(Screen::default());
        manager.screen_create_handler(Screen::default());
        manager.screen_create_handler(Screen::default());

        // there should be 4 workspaces
        assert_eq!(manager.state.workspaces.len(), 4);

        // there should be 4 tags after creating 4 screens/workspaces
        assert_eq!(manager.state.tags.len_normal(), 4);

        // workspaces should have tags in order
        assert!(manager.state.workspaces[0].has_tag(&1));
        assert!(manager.state.workspaces[1].has_tag(&2));
        assert!(manager.state.workspaces[2].has_tag(&3));
        assert!(manager.state.workspaces[3].has_tag(&4));
    }
}<|MERGE_RESOLUTION|>--- conflicted
+++ resolved
@@ -3,14 +3,9 @@
 use crate::display_servers::DisplayServer;
 use crate::models::Handle;
 
-<<<<<<< HEAD
 impl<H: Handle, C: Config, SERVER: DisplayServer<H>> Manager<H, C, SERVER> {
-    /// Process a collection of events, and apply the changes to a manager.
-=======
-impl<C: Config, SERVER: DisplayServer> Manager<C, SERVER> {
     /// `screen_create_handler` is called when the display server sends a
     /// `DisplayEvent::ScreenCreate(screen)` event. This happens at initialization.
->>>>>>> d0e2e7b1
     ///
     /// Returns `true` if changes need to be rendered.
     pub fn screen_create_handler(&mut self, screen: Screen<H>) -> bool {
